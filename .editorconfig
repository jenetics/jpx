root = true

[*.{java,gradle,groovy}]
charset = utf-8
indent_style = tab
indent_size = 4
tab_width = 4
trim_trailing_whitespace = true
insert_final_newline = true

<<<<<<< HEAD
[*.yml]
indent_style = space
indent_size = 2
=======
[*.{java,gradle,groovy,kt,kts}]
>>>>>>> 3bce26c5
trim_trailing_whitespace = true
insert_final_newline = true<|MERGE_RESOLUTION|>--- conflicted
+++ resolved
@@ -8,12 +8,13 @@
 trim_trailing_whitespace = true
 insert_final_newline = true
 
-<<<<<<< HEAD
+
+[*.{java,gradle,groovy,kt,kts}]
+trim_trailing_whitespace = true
+insert_final_newline = true
+
 [*.yml]
 indent_style = space
 indent_size = 2
-=======
-[*.{java,gradle,groovy,kt,kts}]
->>>>>>> 3bce26c5
 trim_trailing_whitespace = true
 insert_final_newline = true
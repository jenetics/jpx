--- conflicted
+++ resolved
@@ -21,11 +21,7 @@
 /**
  * This is the base package of the <a href="https://github.com/jenetics/jpx">
  * JPX</a> library. It contains the <em>domain</em> objects which are needed
-<<<<<<< HEAD
- * for full modeling of the <a href="https://www.topografix.com/GPX/1/1/">
-=======
  * for fully modeling of the <a href="https://www.topografix.com/GPX/1/1/">
->>>>>>> 2381b425
  * GPX standard 1.1</a> and <a href="http://www.topografix.com/gpx_manual.as">
  * 1.0</a>.
  *

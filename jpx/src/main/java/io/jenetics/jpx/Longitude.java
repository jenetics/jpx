/*
 * Java GPX Library (@__identifier__@).
 * Copyright (c) @__year__@ Franz Wilhelmstötter
 *
 * Licensed under the Apache License, Version 2.0 (the "License");
 * you may not use this file except in compliance with the License.
 * You may obtain a copy of the License at
 *
 *      http://www.apache.org/licenses/LICENSE-2.0
 *
 * Unless required by applicable law or agreed to in writing, software
 * distributed under the License is distributed on an "AS IS" BASIS,
 * WITHOUT WARRANTIES OR CONDITIONS OF ANY KIND, either express or implied.
 * See the License for the specific language governing permissions and
 * limitations under the License.
 *
 * Author:
 *    Franz Wilhelmstötter (franz.wilhelmstoetter@gmail.com)
 */
package io.jenetics.jpx;

import static java.lang.String.format;

import java.io.DataInput;
import java.io.DataOutput;
import java.io.IOException;
import java.io.InvalidObjectException;
import java.io.ObjectInputStream;
import java.io.Serializable;

/**
 * The longitude of the point. Decimal degrees, WGS84 datum, which must be within
 * the range of {@code [-180..180)}.
 *
 * @author <a href="mailto:franz.wilhelmstoetter@gmail.com">Franz Wilhelmstötter</a>
 * @version 2.0
 * @since 1.0
 */
public final class Longitude extends Number implements Serializable {

	private static final long serialVersionUID = 2L;

	/**
	 * A constant holding the maximum value a {@code Latitude} value can have,
	 * -180 inclusively.
	 *
	 * @since 2.0
	 */
	public static final double MIN_DEGREES = -180;

	/**
	 * A constant holding the maximum value a {@code Latitude} value can have,
	 * -180 inclusively.
	 *
	 * @since 2.0
	 */
	public static final Longitude MIN_VALUE = ofDegrees(MIN_DEGREES);

	/**
	 * A constant holding the maximum value a {@code Latitude} value can have,
	 * 180 inclusively.
	 *
	 * @since 2.0
	 */
	public static final double MAX_DEGREES = 180;

	/**
	 * A constant holding the maximum value a {@code Latitude} value can have,
	 * 180 inclusively.
	 *
	 * @since 2.0
	 */
	public static final Longitude MAX_VALUE = ofDegrees(MAX_DEGREES);

	private final double _value;

	/**
	 * Create a new (decimal degrees) {@code Longitude} value.
	 *
	 * @param value the longitude value in decimal degrees
	 * @throws IllegalArgumentException if the given value is not within the
	 *         range of {@code [-180..180)}
	 */
	private Longitude(final double value) {
<<<<<<< HEAD
		if (value < -180 || value >= 180) {
=======
		if (value < MIN_DEGREES || value > MAX_DEGREES) {
>>>>>>> a39c87c1
			throw new IllegalArgumentException(format(
				"%f is not in range [-180, 180).", value
			));
		}

		_value = value;
	}

	/**
	 * Return the longitude value in decimal degrees.
	 *
	 * @return the longitude value in decimal degrees
	 */
	@Override
	public double doubleValue() {
		return _value;
	}

	/**
	 * Return the longitude value in radians.
	 *
	 * @return the longitude value in radians
	 */
	public double toRadians() {
		return Math.toRadians(_value);
	}

	/**
	 * Return the longitude in decimal degree.
	 *
	 * @return the longitude in decimal degree
	 */
	public double toDegrees() {
		return _value;
	}

	@Override
	public int intValue() {
		return (int)doubleValue();
	}

	@Override
	public long longValue() {
		return (long)doubleValue();
	}

	@Override
	public float floatValue() {
		return (float)doubleValue();
	}

	@Override
	public int hashCode() {
		return Double.hashCode(_value);
	}

	@Override
	public boolean equals(final Object obj) {
		return obj == this ||
			obj instanceof Longitude &&
			Double.compare(((Longitude)obj)._value, _value) == 0;
	}

	@Override
	public String toString() {
		return Double.toString(_value);
	}


	/* *************************************************************************
	 *  Static object creation methods
	 * ************************************************************************/

	/**
	 * Create a new (decimal degrees) {@code Longitude} object.
	 *
	 * @param degrees the longitude value in decimal degrees
	 * @return a new (decimal degrees) {@code Longitude} object
	 * @throws IllegalArgumentException if the given value is not within the
	 *         range of {@code [-180..180)}
	 */
	public static Longitude ofDegrees(final double degrees) {
		return new Longitude(degrees);
	}

	/**
	 * Create a new {@code Longitude} value for the given {@code radians}.
	 *
	 * @param radians the longitude value in radians
	 * @return a new {@code Longitude} value for the given {@code radians}
	 * @throws IllegalArgumentException if the given radians is not within the
	 *         range of {@code [-2*Pi..2*Pi]}
	 */
	public static Longitude ofRadians(final double radians) {
		return new Longitude(Math.toDegrees(radians));
	}

	static Longitude parse(final String value) {
		final String lon = Strings.trim(value);
		return lon != null
			? Longitude.ofDegrees(Double.parseDouble(lon))
			: null;
	}

	/* *************************************************************************
	 *  Java object serialization
	 * ************************************************************************/

	private Object writeReplace() {
		return new Serial(Serial.LONGITUDE, this);
	}

	private void readObject(final ObjectInputStream stream)
		throws InvalidObjectException
	{
		throw new InvalidObjectException("Serialization proxy required.");
	}

	void write(final DataOutput out) throws IOException {
		out.writeDouble(_value);
	}

	static Longitude read(final DataInput in) throws IOException {
		return new Longitude(in.readDouble());
	}

}<|MERGE_RESOLUTION|>--- conflicted
+++ resolved
@@ -82,11 +82,7 @@
 	 *         range of {@code [-180..180)}
 	 */
 	private Longitude(final double value) {
-<<<<<<< HEAD
-		if (value < -180 || value >= 180) {
-=======
 		if (value < MIN_DEGREES || value > MAX_DEGREES) {
->>>>>>> a39c87c1
 			throw new IllegalArgumentException(format(
 				"%f is not in range [-180, 180).", value
 			));
